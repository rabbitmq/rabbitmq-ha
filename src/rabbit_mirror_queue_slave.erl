--- conflicted
+++ resolved
@@ -251,12 +251,6 @@
 members_changed([_SPid], _Births, []) ->
     ok;
 members_changed([SPid], _Births, Deaths) ->
-<<<<<<< HEAD
-    case gen_server2:call(SPid, {gm_deaths, Deaths}) of
-        ok              -> ok;
-        {promote, CPid} -> {become, rabbit_mirror_queue_coordinator, [CPid]}
-    end.
-=======
     rabbit_misc:with_exit_handler(
       fun () -> {stop, normal} end,
       fun () ->
@@ -267,7 +261,6 @@
                       {become, rabbit_mirror_queue_coordinator, [CPid]}
               end
       end).
->>>>>>> 797b5409
 
 handle_msg([_SPid], _From, heartbeat) ->
     ok;
